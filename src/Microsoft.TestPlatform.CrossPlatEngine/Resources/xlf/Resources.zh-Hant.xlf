--- conflicted
+++ resolved
@@ -1,166 +1,3 @@
-<<<<<<< HEAD
-﻿<?xml version="1.0" encoding="utf-8"?>
-<xliff xmlns="urn:oasis:names:tc:xliff:document:1.2" xmlns:xsi="http://www.w3.org/2001/XMLSchema-instance" version="1.2" xsi:schemaLocation="urn:oasis:names:tc:xliff:document:1.2 xliff-core-1.2-transitional.xsd">
-  <file datatype="xml" source-language="en" original="../Resources.resx" target-language="zh-Hant">
-    <body>
-      <trans-unit id="DiscovererInstantiationException">
-        <source>Exception occurred while instantiating discoverer : {0}</source>
-        <note></note>
-        <target state="translated">將探索程式具現化時發生例外狀況: {0}</target>
-      </trans-unit>
-      <trans-unit id="DuplicateAdaptersFound">
-        <source>Multiple test adapters with the same uri '{0}' were found. Ignoring adapter '{1}'. Please uninstall the conflicting adapter(s) to avoid this warning.</source>
-        <note>{0} is the unique identifier of test adapter. {1} is the name of the test adapter that shares a unique identifier with a previously loaded adapter.</note>
-        <target state="translated">找到多個具有相同 URI '{0}' 的測試配接器。忽略配接器 '{1}'。請將衝突的配接器解除安裝，以避免這項警告。</target>
-      </trans-unit>
-      <trans-unit id="DuplicateSource">
-        <source>Ignoring the specified duplicate source '{0}'.</source>
-        <note></note>
-        <target state="translated">忽略指定的重複來源 '{0}'。</target>
-      </trans-unit>
-      <trans-unit id="ExceptionFromLoadTests">
-        <source>An exception occurred while test discoverer '{0}' was loading tests. Exception: {1}</source>
-        <note></note>
-        <target state="translated">測試探索程式 '{0}' 載入測試時發生例外狀況。例外狀況: {1}</target>
-      </trans-unit>
-      <trans-unit id="ExceptionFromRunTests">
-        <source>An exception occurred while invoking executor '{0}': {1}</source>
-        <note></note>
-        <target state="translated">叫用執行程式 '{0}' 時發生例外狀況: {1}</target>
-      </trans-unit>
-      <trans-unit id="FileNotFound">
-        <source>Could not find file {0}.</source>
-        <note></note>
-        <target state="translated">找不到檔案 {0}。</target>
-      </trans-unit>
-      <trans-unit id="HostDebuggerWarning">
-        <source>Host debugging is enabled. Please attach debugger to testhost process to continue.</source>
-        <note>Host, testhost are key words, it should not be localized</note>
-        <target state="translated">已啟用主機偵錯。請將偵錯工具附加到 testhost 處理序以繼續進行。</target>
-      </trans-unit>
-      <trans-unit id="IgnoringExecutorAsNoDefaultExecutorUriAttribute">
-        <source>Ignoring the test executor corresponding to test discoverer {0} because the discoverer does not have the DefaultExecutorUri attribute . You might need to re-install the test adapter add-in.</source>
-        <note></note>
-        <target state="translated">忽略對應到測試探索程式 {0} 的測試執行程式，因為探索程式沒有 DefaultExecutorUri 屬性。您可能必須重新安裝測試配接器增益集。</target>
-      </trans-unit>
-      <trans-unit id="InitializationFailed">
-        <source>Failed to initialize client proxy: could not connect to test process.</source>
-        <note></note>
-        <target state="translated">無法將用戶端 Proxy 初始化: 無法連接到測試處理序</target>
-      </trans-unit>
-      <trans-unit id="LaunchDebugProcessNotAllowedForANonDebugRun">
-        <source>This operation is not allowed in the context of a non-debug run.</source>
-        <note></note>
-        <target state="translated">這項作業不能用於非偵錯回合的內容中。</target>
-      </trans-unit>
-      <trans-unit id="NoMatchingExecutor">
-        <source>Could not find test executor with URI '{0}'.  Make sure that the test executor is installed and supports .net runtime version {1}.</source>
-        <note>{0} - Executor uri String {1}-  Version - .net Version Eg:-2.0.50727.00</note>
-        <target state="translated">找不到具有 URI '{0}' 的測試執行程式。請確定已安裝測試執行程式，且其支援 .NET 執行階段版本 {1}。</target>
-      </trans-unit>
-      <trans-unit id="NoValidSourceFoundForDiscovery">
-        <source>None of the specified source(s) '{0}' is valid. Fix the above errors/warnings and then try again. </source>
-        <note></note>
-        <target state="translated">指定的來源 '{0}' 皆無效。請修正上述錯誤/警告，並再試一次。</target>
-      </trans-unit>
-      <trans-unit id="StringSeperator">
-        <source>, </source>
-        <note></note>
-        <target state="translated">，</target>
-      </trans-unit>
-      <trans-unit id="UnsupportedPropertiesInTestCaseFilter">
-        <source>No tests matched the filter because it contains one or more properties that are not valid ({0}). Specify filter expression containing valid properties ({1}).</source>
-        <note></note>
-        <target state="translated">因為篩選包含一或多個無效的屬性 ({0})，所以沒有符合篩選的測試。請指定包含有效屬性 ({1}) 的篩選運算式。</target>
-      </trans-unit>
-      <trans-unit id="NoDotnetExeFound">
-        <source>Could not find {0}. Make sure that the dotnet is installed on the machine.</source>
-        <target state="translated">找不到 {0}。請確定電腦上安裝了 .NET。</target>
-        <note></note>
-      </trans-unit>
-      <trans-unit id="TestHostExitedWithError">
-        <source>Testhost process exited with error: {0}. Please check the diagnostic logs for more information.</source>
-        <target state="translated">Testhost 處理序已結束。錯誤: {0}。如需詳細資訊，請查看診斷記錄。</target>
-        <note></note>
-      </trans-unit>
-      <trans-unit id="DataCollectorDebuggerWarning">
-        <source>DataCollector debugging is enabled. Please attach debugger to datacollector process to continue.</source>
-        <target state="translated">DataCollector 已啟用。若要繼續，請將偵錯工具連結到 datacollector 處理序。</target>
-        <note></note>
-      </trans-unit>
-      <trans-unit id="TestRunFailed_NoDiscovererFound_NoTestsAreAvailableInTheSources">
-        <source>No test is available in {0}. Make sure that test discoverer &amp; executors are registered and platform &amp; framework version settings are appropriate and try again.</source>
-        <target state="translated">{0} 中未提供任何測試。請確定已登錄了測試探索程式與執行程式，且平台與 Framework 版本設定皆正確，然後再試一次。</target>
-        <note></note>
-      </trans-unit>
-      <trans-unit id="TesthostDiagLogOutputFile">
-        <source>Logging TestHost Diagnostics in file: {0}</source>
-        <target state="translated">在檔案 {0} 中記錄 TestHost 診斷</target>
-        <note></note>
-      </trans-unit>
-      <trans-unit id="FailedToLaunchTestHost">
-        <source>Failed to launch testhost with error: {0}</source>
-        <target state="translated">無法啟動測試主機。錯誤: {0}</target>
-        <note></note>
-      </trans-unit>
-      <trans-unit id="ExecutionThreadApartmentStateNotSupportedForFramework">
-        <source>ExecutionThreadApartmentState option not supported for framework: {0}.</source>
-        <target state="translated">架構 {0} 不支援 ExecutionThreadApartmentState 選項。</target>
-        <note></note>
-      </trans-unit>
-      <trans-unit id="OldTestHostIsGettingUsed">
-        <source>You are using an older version of Microsoft.NET.Test.Sdk. Kindly move to a version equal or greater than 15.3.0.</source>
-        <target state="translated">您正使用較舊版的 Microsoft.NET.Test.Sdk。請移到等於或大於 15.3.0 的版本。</target>
-        <note></note>
-      </trans-unit>
-      <trans-unit id="NonExistingExtensions">
-        <source>Could not find extensions: {0}</source>
-        <target state="translated">找不到延伸模組: {0}</target>
-        <note></note>
-      </trans-unit>
-      <trans-unit id="DeprecatedAdapterPath">
-        <source>Adapter lookup is being changed, please follow https://github.com/Microsoft/vstest-docs/blob/master/RFCs/0022-User-Specified-TestAdapter-Lookup.md#roadmap for more details.</source>
-        <target state="translated">目前正在變更配接器查閱，請遵循 https://github.com/Microsoft/vstest-docs/blob/master/RFCs/0022-User-Specified-TestAdapter-Lookup.md#roadmap，以取得詳細資料。</target>
-        <note></note>
-      </trans-unit>
-      <trans-unit id="NoTestsAvailableForGivenTestCaseFilter">
-        <source>No test matches the given testcase filter `{0}` in {1}</source>
-        <target state="translated">沒有任何測試符合 {1} 中的指定 testcase 篩選 `{0}`</target>
-        <note></note>
-      </trans-unit>
-      <trans-unit id="TestDiscoveryCancelled">
-        <source>Discovery of tests cancelled.</source>
-        <target state="translated">已取消測試的探索。</target>
-        <note></note>
-      </trans-unit>
-      <trans-unit id="AttachDebuggerToDefaultTestHostFailure">
-        <source>Cannot attach the debugger to the default test host with process ID: {0}.</source>
-        <target state="translated">無法將偵錯工具連結到處理序識別碼為 {0} 的預設測試主機。</target>
-        <note></note>
-      </trans-unit>
-      <trans-unit id="AccessDenied">
-        <source>{0} Access denied while trying to create "TestResults" folder in mentioned location. You are getting this exception because you are running vstest.console.exe from a folder which requires having write access. To solve the issue: please  run vstest.console.exe from a folder where you have write privileges.</source>
-        <target state="translated">{0} 當嘗試在提及的位置上建立 "TestResults" 資料夾時存取被拒。因為您正從需要寫入存取權的資料夾執行 vstest.console.exe，所以收到此例外狀況。若要解決此問題: 請從您有權寫入的資料夾執行 vstest.console.exe。</target>
-        <note></note>
-      </trans-unit>
-      <trans-unit id="NoAvailableProxyForDeque">
-        <source>Could not find an available proxy to deque.</source>
-        <target state="translated">找不到任何要排除於佇列外的 Proxy。</target>
-        <note></note>
-      </trans-unit>
-      <trans-unit id="NoSuchProxyId">
-        <source>Proxy with id {0} is not managed by the current session manager.</source>
-        <target state="translated">識別碼為 {0} 的 Proxy 並非由目前的工作階段管理員所管理。</target>
-        <note></note>
-      </trans-unit>
-      <trans-unit id="ProxyIsAlreadyAvailable">
-        <source>Proxy with id {0} is already available and cannot be re-enqueued.</source>
-        <target state="translated">識別碼為 {0} 的 Proxy 已可供使用，但無法重新加入佇列。</target>
-        <note></note>
-      </trans-unit>
-    </body>
-  </file>
-=======
 ﻿<?xml version="1.0" encoding="utf-8"?>
 <xliff xmlns="urn:oasis:names:tc:xliff:document:1.2" xmlns:xsi="http://www.w3.org/2001/XMLSchema-instance" version="1.2" xsi:schemaLocation="urn:oasis:names:tc:xliff:document:1.2 xliff-core-1.2-transitional.xsd">
   <file datatype="xml" source-language="en" target-language="zh-Hant" original="../Resources.resx" build-num="-1605532954">
@@ -407,5 +244,4 @@
       </trans-unit>
     </body>
   </file>
->>>>>>> ef039a25
 </xliff>