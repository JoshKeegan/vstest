--- conflicted
+++ resolved
@@ -1,166 +1,3 @@
-<<<<<<< HEAD
-﻿<?xml version="1.0" encoding="utf-8"?>
-<xliff xmlns="urn:oasis:names:tc:xliff:document:1.2" xmlns:xsi="http://www.w3.org/2001/XMLSchema-instance" version="1.2" xsi:schemaLocation="urn:oasis:names:tc:xliff:document:1.2 xliff-core-1.2-transitional.xsd">
-  <file datatype="xml" source-language="en" original="../Resources.resx" target-language="ko">
-    <body>
-      <trans-unit id="DiscovererInstantiationException">
-        <source>Exception occurred while instantiating discoverer : {0}</source>
-        <note></note>
-        <target state="translated">{0} Discoverer를 인스턴스화하는 중 예외가 발생했습니다.</target>
-      </trans-unit>
-      <trans-unit id="DuplicateAdaptersFound">
-        <source>Multiple test adapters with the same uri '{0}' were found. Ignoring adapter '{1}'. Please uninstall the conflicting adapter(s) to avoid this warning.</source>
-        <note>{0} is the unique identifier of test adapter. {1} is the name of the test adapter that shares a unique identifier with a previously loaded adapter.</note>
-        <target state="translated">동일한 URI '{0}'을(를) 가진 테스트 어댑터가 여러 개 있습니다. '{1}' 어댑터를 무시합니다. 이 경고가 발생하지 않게 하려면 충돌하는 어댑터를 제거하세요.</target>
-      </trans-unit>
-      <trans-unit id="DuplicateSource">
-        <source>Ignoring the specified duplicate source '{0}'.</source>
-        <note></note>
-        <target state="translated">지정한 중복되는 '{0}' 소스를 무시합니다.</target>
-      </trans-unit>
-      <trans-unit id="ExceptionFromLoadTests">
-        <source>An exception occurred while test discoverer '{0}' was loading tests. Exception: {1}</source>
-        <note></note>
-        <target state="translated">테스트 Discoverer '{0}'에서 테스트를 로드하는 동안 예외가 발생했습니다. 예외: {1}</target>
-      </trans-unit>
-      <trans-unit id="ExceptionFromRunTests">
-        <source>An exception occurred while invoking executor '{0}': {1}</source>
-        <note></note>
-        <target state="translated">'{0}' Executor를 호출하는 동안 예외가 발생했습니다. {1}</target>
-      </trans-unit>
-      <trans-unit id="FileNotFound">
-        <source>Could not find file {0}.</source>
-        <note></note>
-        <target state="translated">{0} 파일을 찾을 수 없습니다.</target>
-      </trans-unit>
-      <trans-unit id="HostDebuggerWarning">
-        <source>Host debugging is enabled. Please attach debugger to testhost process to continue.</source>
-        <note>Host, testhost are key words, it should not be localized</note>
-        <target state="translated">호스트 디버깅을 사용하도록 설정했습니다. testhost 프로세스를 계속하려면 디버거를 연결하세요.</target>
-      </trans-unit>
-      <trans-unit id="IgnoringExecutorAsNoDefaultExecutorUriAttribute">
-        <source>Ignoring the test executor corresponding to test discoverer {0} because the discoverer does not have the DefaultExecutorUri attribute . You might need to re-install the test adapter add-in.</source>
-        <note></note>
-        <target state="translated">Discoverer에 DefaultExecutorUri 특성이 없으므로 테스트 Discoverer {0}에 해당하는 테스트 Executor를 무시합니다. 테스트 어댑터 추가 기능을 다시 설치해야 할 수 있습니다.</target>
-      </trans-unit>
-      <trans-unit id="InitializationFailed">
-        <source>Failed to initialize client proxy: could not connect to test process.</source>
-        <note></note>
-        <target state="translated">클라이언트 프록시를 초기화하지 못했습니다. 테스트 프로세스에 연결할 수 없습니다.</target>
-      </trans-unit>
-      <trans-unit id="LaunchDebugProcessNotAllowedForANonDebugRun">
-        <source>This operation is not allowed in the context of a non-debug run.</source>
-        <note></note>
-        <target state="translated">디버그가 아닌 실행의 컨텍스트에서는 이 작업을 수행할 수 없습니다.</target>
-      </trans-unit>
-      <trans-unit id="NoMatchingExecutor">
-        <source>Could not find test executor with URI '{0}'.  Make sure that the test executor is installed and supports .net runtime version {1}.</source>
-        <note>{0} - Executor uri String {1}-  Version - .net Version Eg:-2.0.50727.00</note>
-        <target state="translated">URI가 '{0}'인 테스트 Executor를 찾을 수 없습니다. 테스트 Executor가 설치되어 있고 .NET 런타임 버전 {1}을(를) 지원하는지 확인하세요.</target>
-      </trans-unit>
-      <trans-unit id="NoValidSourceFoundForDiscovery">
-        <source>None of the specified source(s) '{0}' is valid. Fix the above errors/warnings and then try again. </source>
-        <note></note>
-        <target state="translated">지정한 '{0}' 소스가 올바르지 않습니다. 위의 오류/경고를 해결한 후 다시 시도하세요. </target>
-      </trans-unit>
-      <trans-unit id="StringSeperator">
-        <source>, </source>
-        <note></note>
-        <target state="translated">, </target>
-      </trans-unit>
-      <trans-unit id="UnsupportedPropertiesInTestCaseFilter">
-        <source>No tests matched the filter because it contains one or more properties that are not valid ({0}). Specify filter expression containing valid properties ({1}).</source>
-        <note></note>
-        <target state="translated">필터에 잘못된 속성({0})이 하나 이상 포함되어 있으므로 해당 필터와 일치하는 테스트가 없습니다. 유효한 속성({1})을 포함하는 필터 식을 지정하세요.</target>
-      </trans-unit>
-      <trans-unit id="NoDotnetExeFound">
-        <source>Could not find {0}. Make sure that the dotnet is installed on the machine.</source>
-        <target state="translated">{0}을(를) 찾을 수 없습니다. 컴퓨터에 dotnet이 설치되어 있는지 확인하세요.</target>
-        <note></note>
-      </trans-unit>
-      <trans-unit id="TestHostExitedWithError">
-        <source>Testhost process exited with error: {0}. Please check the diagnostic logs for more information.</source>
-        <target state="translated">Testhost 프로세스가 종료되었습니다(오류: {0}). 자세한 내용은 진단 로그를 확인하세요.</target>
-        <note></note>
-      </trans-unit>
-      <trans-unit id="DataCollectorDebuggerWarning">
-        <source>DataCollector debugging is enabled. Please attach debugger to datacollector process to continue.</source>
-        <target state="translated">DataCollector 디버깅을 사용하도록 설정했습니다. datacollector 프로세스를 계속하려면 디버거를 연결하세요.</target>
-        <note></note>
-      </trans-unit>
-      <trans-unit id="TestRunFailed_NoDiscovererFound_NoTestsAreAvailableInTheSources">
-        <source>No test is available in {0}. Make sure that test discoverer &amp; executors are registered and platform &amp; framework version settings are appropriate and try again.</source>
-        <target state="translated">{0}에서 테스트를 사용할 수 없습니다. 테스트 Discoverer 및 Executor가 등록되고 플랫폼 및 프레임워크 버전 설정이 적절한지 확인하고 다시 시도하세요.</target>
-        <note></note>
-      </trans-unit>
-      <trans-unit id="TesthostDiagLogOutputFile">
-        <source>Logging TestHost Diagnostics in file: {0}</source>
-        <target state="translated">{0} 파일에 TestHost Diagnostics 로깅 중</target>
-        <note></note>
-      </trans-unit>
-      <trans-unit id="FailedToLaunchTestHost">
-        <source>Failed to launch testhost with error: {0}</source>
-        <target state="translated">Testhost를 시작하지 못했습니다(오류: {0}).</target>
-        <note></note>
-      </trans-unit>
-      <trans-unit id="ExecutionThreadApartmentStateNotSupportedForFramework">
-        <source>ExecutionThreadApartmentState option not supported for framework: {0}.</source>
-        <target state="translated">프레임워크 {0}에 대해 ExecutionThreadApartmentState 옵션이 지원되지 않습니다.</target>
-        <note></note>
-      </trans-unit>
-      <trans-unit id="OldTestHostIsGettingUsed">
-        <source>You are using an older version of Microsoft.NET.Test.Sdk. Kindly move to a version equal or greater than 15.3.0.</source>
-        <target state="translated">이전 버전의 Microsoft.NET.Test.Sdk를 사용하고 있습니다. 15.3.0 이상 버전으로 이동하세요.</target>
-        <note></note>
-      </trans-unit>
-      <trans-unit id="NonExistingExtensions">
-        <source>Could not find extensions: {0}</source>
-        <target state="translated">확장을 찾을 수 없음: {0}</target>
-        <note></note>
-      </trans-unit>
-      <trans-unit id="DeprecatedAdapterPath">
-        <source>Adapter lookup is being changed, please follow https://github.com/Microsoft/vstest-docs/blob/master/RFCs/0022-User-Specified-TestAdapter-Lookup.md#roadmap for more details.</source>
-        <target state="translated">어댑터 조회가 변경됩니다. 자세한 내용은 https://github.com/Microsoft/vstest-docs/blob/master/RFCs/0022-User-Specified-TestAdapter-Lookup.md#roadmap을 참조하세요.</target>
-        <note></note>
-      </trans-unit>
-      <trans-unit id="NoTestsAvailableForGivenTestCaseFilter">
-        <source>No test matches the given testcase filter `{0}` in {1}</source>
-        <target state="translated">{1}에 지정된 테스트 사례 필터 `{0}`과(와) 일치하는 테스트가 없습니다.</target>
-        <note></note>
-      </trans-unit>
-      <trans-unit id="TestDiscoveryCancelled">
-        <source>Discovery of tests cancelled.</source>
-        <target state="translated">테스트 검색이 취소되었습니다.</target>
-        <note></note>
-      </trans-unit>
-      <trans-unit id="AttachDebuggerToDefaultTestHostFailure">
-        <source>Cannot attach the debugger to the default test host with process ID: {0}.</source>
-        <target state="translated">프로세스 ID가 {0}인 기본 테스트 호스트에 디버거를 연결할 수 없습니다.</target>
-        <note></note>
-      </trans-unit>
-      <trans-unit id="AccessDenied">
-        <source>{0} Access denied while trying to create "TestResults" folder in mentioned location. You are getting this exception because you are running vstest.console.exe from a folder which requires having write access. To solve the issue: please  run vstest.console.exe from a folder where you have write privileges.</source>
-        <target state="translated">{0} "TestResults" 폴더를 언급된 위치에 만드는 동안 액세스가 거부되었습니다. 쓰기 권한이 필요한 폴더에서 vstest.console.exe를 실행하고 있으므로 이 예외가 발생했습니다. 이 문제를 해결하려면 쓰기 권한이 있는 폴더에서 vstest.console.exe를 실행하세요.</target>
-        <note></note>
-      </trans-unit>
-      <trans-unit id="NoAvailableProxyForDeque">
-        <source>Could not find an available proxy to deque.</source>
-        <target state="translated">큐에서 제거하기 위해 사용할 수 있는 프록시를 찾을 수 없습니다.</target>
-        <note></note>
-      </trans-unit>
-      <trans-unit id="NoSuchProxyId">
-        <source>Proxy with id {0} is not managed by the current session manager.</source>
-        <target state="translated">ID가 {0}인 프록시가 현재 세션 관리자에서 관리되지 않습니다.</target>
-        <note></note>
-      </trans-unit>
-      <trans-unit id="ProxyIsAlreadyAvailable">
-        <source>Proxy with id {0} is already available and cannot be re-enqueued.</source>
-        <target state="translated">ID가 {0}인 프록시를 이미 사용할 수 있으며 큐에 다시 넣을 수 없습니다.</target>
-        <note></note>
-      </trans-unit>
-    </body>
-  </file>
-=======
 ﻿<?xml version="1.0" encoding="utf-8"?>
 <xliff xmlns="urn:oasis:names:tc:xliff:document:1.2" xmlns:xsi="http://www.w3.org/2001/XMLSchema-instance" version="1.2" xsi:schemaLocation="urn:oasis:names:tc:xliff:document:1.2 xliff-core-1.2-transitional.xsd">
   <file datatype="xml" source-language="en" target-language="ko" original="../Resources.resx" build-num="-1605532954">
@@ -407,5 +244,4 @@
       </trans-unit>
     </body>
   </file>
->>>>>>> ef039a25
 </xliff>